name: Celestia

on:
  push:
    branches: [ master ]
  pull_request:
    branches: [ master ]

env:
  BUILD_TYPE: RelWithDebInfo
  CTEST_OUTPUT_ON_FAILURE: 1
  VCPKG_BINARY_SOURCES: 'clear;nuget,GitHub,readwrite'

jobs:
  build-windows:
    runs-on: windows-latest
    strategy:
      fail-fast: false
      matrix:
        platform: [x64, x86]
        generator_platform: [x64, Win32]
        include:
          - platform: x64
            generator_platform: x64
          - platform: x86
            generator_platform: Win32
        exclude:
          - platform: x64
            generator_platform: Win32
          - platform: x86
            generator_platform: x64

    steps:
    - name: 'Setup NuGet Credentials'
      shell: 'bash'
      run: >
        $(c:/vcpkg/vcpkg fetch nuget | tail -n 1)
        sources add
        -source "https://nuget.pkg.github.com/CelestiaProject/index.json"
        -storepasswordincleartext
        -name "GitHub"
        -username "CelestiaProject"
        -password "${{ secrets.GITHUB_TOKEN }}"

    - name: 'Install dependencies'
      run: vcpkg --triplet=${{matrix.platform}}-windows install --recurse libpng libjpeg-turbo gettext luajit fmt libepoxy eigen3 freetype cspice qt5-base

    - name: 'Checkout source code'
      uses: actions/checkout@v2

    - name: 'Configure CMake'
<<<<<<< HEAD
      run: cmake -B ${{github.workspace}}/build -DCMAKE_TOOLCHAIN_FILE=c:/vcpkg/scripts/buildsystems/vcpkg.cmake -DVCPKG_TARGET_TRIPLET=${{matrix.platform}}-windows -DCMAKE_GENERATOR_PLATFORM=${{matrix.generator_platform}} -DENABLE_SPICE=ON -DENABLE_TOOLS=ON -DENABLE_TESTS=ON -DENABLE_SDL=OFF -DENABLE_QT=ON -DENABLE_FFMPEG=OFF -DENABLE_DATA=OFF
=======
      run: cmake -B ${{github.workspace}}/build -DCMAKE_TOOLCHAIN_FILE=c:/vcpkg/scripts/buildsystems/vcpkg.cmake -DVCPKG_TARGET_TRIPLET=${{matrix.platform}}-windows -DCMAKE_GENERATOR_PLATFORM=${{matrix.generator_platform}} -DENABLE_SPICE=ON -DENABLE_TOOLS=ON -DENABLE_TESTS=ON -DENABLE_SDL=OFF -DENABLE_QT=ON -DENABLE_DATA=OFF
>>>>>>> b067799a

    - name: Build
      run: cmake --build ${{github.workspace}}/build --config ${{env.BUILD_TYPE}} -- /maxcpucount:2 /nologo

    - name: 'Translate UI'
      working-directory: ${{github.workspace}}/build
      run: perl ../po/translate_resources.pl --platform=${{matrix.generator_platform}}

    - name: 'Copy DLL for tests'
      working-directory: ${{github.workspace}}/build
      run: copy src\celestia\${{env.BUILD_TYPE}}\*.dll test\unit\${{env.BUILD_TYPE}}\

    - name: Test
      working-directory: ${{github.workspace}}/build
      run: ctest -C ${{env.BUILD_TYPE}}

    - name: Package artifacts
      working-directory: ${{github.workspace}}/build/src/celestia
      run: |
        7z a celestia-dep.${{matrix.platform}}.7z ${{env.BUILD_TYPE}}\*
        7z a celestia-win.${{matrix.platform}}.7z win32\${{env.BUILD_TYPE}}\*
        7z a celestia-win.${{matrix.platform}}.7z ..\..\locale\${{matrix.generator_platform}}\res_*.dll
        c:\vcpkg\ports\qt5-base\qtdeploy.ps1 qt\${{env.BUILD_TYPE}}\
        7z a celestia-qt.${{matrix.platform}}.7z qt\${{env.BUILD_TYPE}}\*
        cd ..\tools
        7z a celestia-tools.${{matrix.platform}}.7z xyzv2bin\${{env.BUILD_TYPE}}\*.exe spice2xyzv\${{env.BUILD_TYPE}}\*.exe

    - name: Upload artifacts
      uses: actions/upload-artifact@v2
      if: success()
      with:
        name: celestia-${{matrix.platform}}
        path: ${{github.workspace}}/build/src/*/*.7z<|MERGE_RESOLUTION|>--- conflicted
+++ resolved
@@ -49,11 +49,7 @@
       uses: actions/checkout@v2
 
     - name: 'Configure CMake'
-<<<<<<< HEAD
-      run: cmake -B ${{github.workspace}}/build -DCMAKE_TOOLCHAIN_FILE=c:/vcpkg/scripts/buildsystems/vcpkg.cmake -DVCPKG_TARGET_TRIPLET=${{matrix.platform}}-windows -DCMAKE_GENERATOR_PLATFORM=${{matrix.generator_platform}} -DENABLE_SPICE=ON -DENABLE_TOOLS=ON -DENABLE_TESTS=ON -DENABLE_SDL=OFF -DENABLE_QT=ON -DENABLE_FFMPEG=OFF -DENABLE_DATA=OFF
-=======
       run: cmake -B ${{github.workspace}}/build -DCMAKE_TOOLCHAIN_FILE=c:/vcpkg/scripts/buildsystems/vcpkg.cmake -DVCPKG_TARGET_TRIPLET=${{matrix.platform}}-windows -DCMAKE_GENERATOR_PLATFORM=${{matrix.generator_platform}} -DENABLE_SPICE=ON -DENABLE_TOOLS=ON -DENABLE_TESTS=ON -DENABLE_SDL=OFF -DENABLE_QT=ON -DENABLE_DATA=OFF
->>>>>>> b067799a
 
     - name: Build
       run: cmake --build ${{github.workspace}}/build --config ${{env.BUILD_TYPE}} -- /maxcpucount:2 /nologo
@@ -75,7 +71,6 @@
       run: |
         7z a celestia-dep.${{matrix.platform}}.7z ${{env.BUILD_TYPE}}\*
         7z a celestia-win.${{matrix.platform}}.7z win32\${{env.BUILD_TYPE}}\*
-        7z a celestia-win.${{matrix.platform}}.7z ..\..\locale\${{matrix.generator_platform}}\res_*.dll
         c:\vcpkg\ports\qt5-base\qtdeploy.ps1 qt\${{env.BUILD_TYPE}}\
         7z a celestia-qt.${{matrix.platform}}.7z qt\${{env.BUILD_TYPE}}\*
         cd ..\tools
