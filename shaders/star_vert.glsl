--- conflicted
+++ resolved
@@ -1,44 +1,5 @@
 
 const float degree_per_px = 0.05;
-<<<<<<< HEAD
-const float br_limit = 1.0 / (255.0 * 12.92);
-
-varying vec3 v_color; // 12
-varying vec3 v_max_tetha_hk; // 24
-varying float pointSize; // 28
-
-uniform vec2 viewportSize;
-
-attribute vec4 in_Position;
-attribute vec3 in_Color;
-attribute float in_PointSize; // scaled brightness measured in Vegas
-
-
-void main(void)
-{
-    float linearBr = pow(10.0, 0.4f * in_PointSize) * br_limit;
-    vec3 color0 = in_Color * (linearBr / in_Color.g); // scaling on brightness and normalizing by green channel
-
-    vec3 check_vec = step(vec3(1.0), color0); // step(edge, x) - For element i of the return value, 0.0 is returned if x[i] < edge[i], and 1.0 is returned otherwise.
-    float check = check_vec.x + check_vec.y + check_vec.z;
-    if (check == 0.0)
-    {
-        pointSize = 1.0;
-        v_max_tetha_hk = vec3(-1.0);
-    }
-    else
-    {
-        float max_theta = 0.33435822702992773 * sqrt(max(color0.r, max(color0.g, color0.b))); // glare radius
-        pointSize =  2.0 * ceil(max_theta / degree_per_px);
-
-        float h = 0.0082234880783653 * pow(max_theta, 0.7369983254906639); // h, k, b - common constants, depending originally on star brightness
-        float k = 38581.577272697796 * pow(max_theta, 2.368787717957141);
-        v_max_tetha_hk = vec3(max_theta, h, k);
-    }
-
-    gl_PointSize = pointSize;
-    v_color = color0;
-=======
 // empirical constants
 const float a = 0.123;
 const float k = 0.0016;
@@ -125,6 +86,5 @@
     }
 
     gl_PointSize = pointSize;
->>>>>>> 70890c8a
     set_vp(in_Position);
 }