--- conflicted
+++ resolved
@@ -156,17 +156,13 @@
   SOVERSION ${VERSION}
 )
 ]]#
-<<<<<<< HEAD
-add_dependencies(celengine cel3ds celmath celmodel)
-target_link_libraries(celengine cel3ds celmath celmodel)
+
+add_dependencies(celengine cel3ds celmath celmodel celtxf celutil)
+target_link_libraries(celengine cel3ds celmath celmodel celtxf celutil)
+
 if (NOT HAVE_EXPERIMENTAL_FILESYSTEM)
   add_dependencies(celengine celfs)
   target_link_libraries(celengine celfs)
-endif()
-=======
-
-add_dependencies(celengine cel3ds celmath celmodel celtxf celutil)
-target_link_libraries(celengine cel3ds celmath celmodel celtxf celutil)
 
 # Some celephem objects depend on Spice
 if(ENABLE_SPICE)
@@ -175,5 +171,4 @@
 
 cotire(celengine)
 
->>>>>>> f53f547d
 #install(TARGETS celengine LIBRARY DESTINATION ${CMAKE_INSTALL_LIBDIR})